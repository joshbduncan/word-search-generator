[build-system]
requires = ["setuptools", "setuptools-scm"]
build-backend = "setuptools.build_meta"

[project]
name = "word-search-generator"
<<<<<<< HEAD
authors = [{ name = "Josh Duncan", email = "joshbduncan@gmail.com" }]
description = "Make awesome Word Search puzzles"
readme = "README.md"
requires-python = ">=3.7"
=======
version = "3.5.0"
authors = [{ name = "Josh Duncan", email = "joshbduncan@gmail.com" }]
description = "Make awesome Word Search puzzles"
readme = "README.md"
requires-python = ">=3.10"
>>>>>>> 85527879
keywords = ["puzzles", "games", "word-search"]
license = { text = "MIT License" }
classifiers = [
    "Intended Audience :: End Users/Desktop",
    "License :: OSI Approved :: MIT License",
    "Natural Language :: English",
    "Operating System :: OS Independent",
    "Programming Language :: Python",
    "Topic :: Games/Entertainment :: Puzzle Games",
    "Programming Language :: Python :: 3.10",
    "Programming Language :: Python :: 3.11",
    "Typing :: Typed",
]
<<<<<<< HEAD
dependencies = ["fpdf2==2.4.2", "pillow==9.5.0", "typing_extensions"]
dynamic = ["version"]

[tool.setuptools.dynamic]
version = { attr = "word_search_generator.__version__" }
=======
dependencies = ["fpdf2==2.7.8", "Pillow==10.3.0", "rich==13.6.0"]
>>>>>>> 85527879

[project.urls]
homepage = "https://github.com/joshbduncan/word-search-generator"
documentation = "https://github.com/joshbduncan/word-search-generator/wiki"
repository = "https://github.com/joshbduncan/word-search-generator.git"
changelog = "https://github.com/joshbduncan/word-search-generator/blob/main/CHANGLOG.md"
bug-tracker = "https://github.com/joshbduncan/word-search-generator/issues"

[project.optional-dependencies]
<<<<<<< HEAD
tests = ["pypdf>=3.1.0", "pytest>=6.2.5", "pytest-cov>=3.0.0"]
dev = [
    "black>=21.12b0",
    "flake8>=4.0.1",
    "isort>=5.10.1",
    "mypy>=0.931",
    "pdfplumber>=0.9.0",
    "ruff>=0.0.254",
    "tox>=3.24.5",
=======
tests = [
    "pdfplumber>=0.10.2",
    "pypdf>=3.16.2",
    "pytest>=7.4.2",
    "pytest-cov>=4.1.0",
    "pytest-asyncio>=0.21.0",
]
dev = [
    "black>=23.9.1",
    "flake8>=6.1.0",
    "isort>=5.12.0",
    "mypy>=1.5.1",
    "pdfplumber>=0.10.2",
    "pre-commit>=3.4.0",
    "pypdf>=3.16.2",
    "ruff>=0.0.291",
    "tox>=4.11.3",
>>>>>>> 85527879
]

[tool.setuptools.packages.find]
where = ["src"]
include = ["word_search_generator"]

[project.scripts]
word-search = "word_search_generator.cli:main"

# TOOL CONFIGURATION

[tool.black]
line-length = 88
exclude = '''
/(
    \.git
  | \.mypy_cache
  | venv
  | build
  | dist
)/
'''

[tool.isort]
profile = "black"

[tool.pytest.ini_options]
addopts = "--cov=word_search_generator"
testpaths = ["tests"]

[tool.mypy]
mypy_path = "src"
check_untyped_defs = true
disallow_any_generics = true
ignore_missing_imports = true
no_implicit_optional = true
show_error_codes = true
strict_equality = true
warn_redundant_casts = true
warn_return_any = true
warn_unreachable = true
warn_unused_configs = true
implicit_reexport = true

[tool.ruff]
exclude = [".venv"]
extend-select = ["C4", "I", "SIM", "TCH"]
fixable = ["B", "I"]
output-format = "grouped"
line-length = 88
show-fixes = true
src = ["src", "test"]
target-version = "py310"

[tool.ruff.per-file-ignores]
# Ignore `E402` (import violations) in all `__init__.py`.
"__init__.py" = ["E402"]
# Ignore `TCH004` in `bitmap.py` (https://github.com/charliermarsh/ruff/issues/2852).
"src/word_search_generator/mask/bitmap.py" = ["TCH004"]<|MERGE_RESOLUTION|>--- conflicted
+++ resolved
@@ -4,18 +4,11 @@
 
 [project]
 name = "word-search-generator"
-<<<<<<< HEAD
+version = "3.5.1"
 authors = [{ name = "Josh Duncan", email = "joshbduncan@gmail.com" }]
 description = "Make awesome Word Search puzzles"
+requires-python = ">=3.7"
 readme = "README.md"
-requires-python = ">=3.7"
-=======
-version = "3.5.0"
-authors = [{ name = "Josh Duncan", email = "joshbduncan@gmail.com" }]
-description = "Make awesome Word Search puzzles"
-readme = "README.md"
-requires-python = ">=3.10"
->>>>>>> 85527879
 keywords = ["puzzles", "games", "word-search"]
 license = { text = "MIT License" }
 classifiers = [
@@ -29,15 +22,9 @@
     "Programming Language :: Python :: 3.11",
     "Typing :: Typed",
 ]
-<<<<<<< HEAD
+
 dependencies = ["fpdf2==2.4.2", "pillow==9.5.0", "typing_extensions"]
 dynamic = ["version"]
-
-[tool.setuptools.dynamic]
-version = { attr = "word_search_generator.__version__" }
-=======
-dependencies = ["fpdf2==2.7.8", "Pillow==10.3.0", "rich==13.6.0"]
->>>>>>> 85527879
 
 [project.urls]
 homepage = "https://github.com/joshbduncan/word-search-generator"
@@ -47,7 +34,6 @@
 bug-tracker = "https://github.com/joshbduncan/word-search-generator/issues"
 
 [project.optional-dependencies]
-<<<<<<< HEAD
 tests = ["pypdf>=3.1.0", "pytest>=6.2.5", "pytest-cov>=3.0.0"]
 dev = [
     "black>=21.12b0",
@@ -57,25 +43,6 @@
     "pdfplumber>=0.9.0",
     "ruff>=0.0.254",
     "tox>=3.24.5",
-=======
-tests = [
-    "pdfplumber>=0.10.2",
-    "pypdf>=3.16.2",
-    "pytest>=7.4.2",
-    "pytest-cov>=4.1.0",
-    "pytest-asyncio>=0.21.0",
-]
-dev = [
-    "black>=23.9.1",
-    "flake8>=6.1.0",
-    "isort>=5.12.0",
-    "mypy>=1.5.1",
-    "pdfplumber>=0.10.2",
-    "pre-commit>=3.4.0",
-    "pypdf>=3.16.2",
-    "ruff>=0.0.291",
-    "tox>=4.11.3",
->>>>>>> 85527879
 ]
 
 [tool.setuptools.packages.find]
