--- conflicted
+++ resolved
@@ -3,14 +3,6 @@
 
 The format is based on [Keep a Changelog](https://keepachangelog.com/en/1.0.0/),
 and this project adheres to [Semantic Versioning](https://semver.org/spec/v2.0.0.html).
-
-<<<<<<< HEAD
-## [3.5.2] 2024-10-21
-
-### Fixes
-
-- Updated Pillow to v11.0.0 since it was breaking during install on Python 3.13
-=======
 
 ## [Unreleased]
 
@@ -64,7 +56,12 @@
 
 - `reset_size()` function no longer needed as it is included inside of `_generate()` now
 - removed `__version__` from init. Version info is loaded from [pyproject.toml](pyproject.toml) using `importlib.metadata.version`
->>>>>>> 3c703a64
+
+## [3.5.2] 2024-10-21
+
+### Fixes
+
+- Updated Pillow to v11.0.0 since it was breaking during install on Python 3.13
 
 ## [3.5.1] 2024-05-15
 
