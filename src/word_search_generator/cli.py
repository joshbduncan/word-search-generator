import argparse
import pathlib
import sys
<<<<<<< HEAD
from datetime import datetime
from typing import TYPE_CHECKING

from . import WordSearch, __app_name__, __version__, config, utils
from .mask import shapes
from .mask.bitmap import BitmapImage
from .word import Direction

if TYPE_CHECKING:  # pragma: no cover
    from typing import Sequence
=======
from collections.abc import Sequence
from importlib.metadata import version
>>>>>>> 3c703a64

from .core.directions import LEVEL_DIRS
from .core.game import Game
from .core.word import Direction
from .mask import Mask, shapes
from .utils import get_random_words

BUILTIN_MASK_SHAPES_OBJECTS = shapes.get_shape_objects()


class RandomAction(argparse.Action):
    """Restrict argparse `-r`, `--random` inputs."""

    def __call__(self, parser, namespace, values, option_string=None):
        min_val = Game.MIN_PUZZLE_WORDS
        max_val = Game.MAX_PUZZLE_WORDS
        if values < min_val or values > max_val:
            parser.error(f"{option_string} must be >={min_val} and <={max_val}")
        setattr(namespace, self.dest, values)


class DifficultyAction(argparse.Action):
    """Validate difficulty level integers or directional strings."""

    def __call__(self, parser, namespace, values, option_string=None):
        if values.isnumeric():
            setattr(namespace, self.dest, int(values))
        else:
            for d in values.split(","):
                if d.strip().isnumeric():
                    parser.error(
                        f"{option_string} must be \
either numeric levels \
({', '.join([str(i) for i in LEVEL_DIRS])}) or accepted \
cardinal directions ({', '.join([d.name for d in Direction])})."
                    )
            setattr(namespace, self.dest, values)


class SizeAction(argparse.Action):
    """Restrict argparse `-s`, `--size` inputs."""

    def __call__(self, parser, namespace, values, option_string=None):
        min_val = Game.MIN_PUZZLE_SIZE
        max_val = Game.MAX_PUZZLE_SIZE
        if values < min_val or values > max_val:
            parser.error(f"{option_string} must be >={min_val} and <={max_val}")
        setattr(namespace, self.dest, values)


def main(argv: Sequence[str] | None = None) -> int:
    """Word Search Generator CLI.

    Args:
        argv (Sequence[str] | None, optional): Command line arguments. Defaults to None.

    Returns:
        int: Exit status.
    """
    parser = argparse.ArgumentParser(
        description=f"""Generate Word Search Puzzles! \


Valid Levels: {', '.join([str(i) for i in LEVEL_DIRS])}
Valid Directions: {', '.join([d.name for d in Direction])}
* Directions are to be provided as a comma-separated list.""",
        epilog="Copyright 2024 Josh Duncan (joshbduncan.com)",
        formatter_class=argparse.RawDescriptionHelpFormatter,
    )
    words_group = parser.add_mutually_exclusive_group()
    secret_words_group = parser.add_mutually_exclusive_group()
    mask_group = parser.add_mutually_exclusive_group()
    words_group.add_argument(
        "words",
        type=str,
        nargs="*",
        default=sys.stdin,
        help="Words to include in the puzzle (default: stdin).",
    )
    words_group.add_argument(
        "-i",
        "--input",
        type=pathlib.Path,
        help="Text file to load puzzle words from.",
    )
    parser.add_argument(
        "-c",
        "--cheat",
        action="store_true",
        help="Show the puzzle solution or include it within the `-o, --output` file.",
    )
    # new implementation of -l, --level allowing for more flexibility
    # keeping -l, --level for backwards compatibility
    parser.add_argument(
        "-d",
        "--difficulty",
        "-l",
        "--level",
        action=DifficultyAction,
        help="Difficulty level (numeric) or cardinal directions \
puzzle words can go. See valid arguments above.",
    )
    parser.add_argument(
        "-f",
        "--format",
        choices=["CSV", "JSON", "PDF", "csv", "json", "pdf"],
        metavar="EXPORT_FORMAT",
        help='Puzzle output format \
(choices: "CSV", "JSON", "PDF").',
    )
    parser.add_argument(
        "-hk",
        "--hide-key",
        action="store_true",
        help="Hide the answer key from output.",
    )
    parser.add_argument(
        "-lc",
        "--lowercase",
        action="store_true",
        help="Output puzzle letters in lower (as opposed to the UPPERCASE default).",
    )
    mask_group.add_argument(
        "-im",
        "--image-mask",
        type=pathlib.Path,
        help="Mask the puzzle to a provided image \
(accepts: BMP, JPEG, PNG).",
    )
    mask_group.add_argument(
        "-m",
        "--mask",
        choices=BUILTIN_MASK_SHAPES_OBJECTS,
        metavar="MASK_SHAPE",
        help=f"Mask the puzzle to a shape \
(choices: {', '.join(BUILTIN_MASK_SHAPES_OBJECTS)}).",
    )
    parser.add_argument(
        "--no-validators",
        action="store_true",
        help="Disable default word validators.",
    )
    parser.add_argument(
        "-o",
        "--output",
        type=pathlib.Path,
        help="Output path for the saved puzzle.",
    )
    parser.add_argument(
        "-pm",
        "--preview-masks",
        action="store_true",
        help="Preview all built-in mask shapes.",
    )
    words_group.add_argument(
        "-r",
        "--random",
        type=int,
        action=RandomAction,
        help="Generate {n} random words to include in the puzzle.",
    )
    parser.add_argument(
        "-rall",
        "--require-all-words",
        action="store_true",
        help="Require all words to be placed by the generator. \
If all words can't be placed, and exception will be raised.",
    )
    secret_words_group.add_argument(
        "-rx",
        "--random-secret-words",
        type=int,
        action=RandomAction,
        help="Generate {n} random secret words to include in the puzzle.",
    )
    parser.add_argument(
        "-s",
        "--size",
        action=SizeAction,
        type=int,
        help=f"{Game.MIN_PUZZLE_SIZE} <= puzzle size <= {Game.MIN_PUZZLE_SIZE}",
    )
    secret_words_group.add_argument(
        "-x",
        "--secret-words",
        type=str,
        default="",
        help="Secret bonus words not included in the word list.",
    )
    parser.add_argument(
        "-xd",
        "--secret-difficulty",
        action=DifficultyAction,
        help="Difficulty level (numeric) or cardinal directions \
secret puzzle words can go. See valid arguments above.",
    )
    parser.add_argument(
        "--version",
        action="version",
        version=f"%(prog)s {version('word_search_generator')}",
    )
    args = parser.parse_args(argv)

    # check for mask preview first
    if args.preview_masks:
        from rich import box
        from rich.table import Table

        from .console import console

        preview_size = 21

        for shape in BUILTIN_MASK_SHAPES_OBJECTS:
            mask: Mask = eval(f"shapes.{shape}")()
            mask.generate(preview_size)
            table = Table(
                title=shape,
                title_style="bold italic green",
                box=box.SIMPLE_HEAD,
                padding=0,
                show_edge=True,
                show_header=False,
                show_lines=False,
            )

            assert mask.bounding_box
            min_x, min_y = mask.bounding_box[0]
            max_x, max_y = mask.bounding_box[1]

            for _ in range(max_x - min_x + 1):
                table.add_column(
                    width=1, justify="center", vertical="middle", no_wrap=True
                )

            for row in mask.mask[min_y : max_y + 1]:
                table.add_row(*[c if c == mask.ACTIVE else " " for c in row])

            console.print(table)
        return 0

    # process puzzle words
    words = ""
    if args.random:
        words = ",".join(
            get_random_words(args.random, max_length=args.size if args.size else None)
        )
    elif args.input:
        words = args.input.read_text()
    elif isinstance(args.words, list):
        # needed when words were provided as "command, then, space"
        words = ",".join([word.replace(",", "") for word in args.words])
    elif not sys.stdin.isatty():
        # disable interactive tty which can be confusing
        # but still process words were piped in from the shell
        words = args.words.read().rstrip()

    # process secret puzzle words
    secret_words = (
        args.secret_words
        if args.secret_words
        else (
            ",".join(get_random_words(args.random_secret_words))
            if args.random_secret_words
            else ""
        )
    )

    # if not words were found exit the script
    if not words and not secret_words:
        print("No words provided. Learn more with the '-h' flag.", file=sys.stderr)
        return 1

    # create a new puzzle object from provided arguments
    from .word_search import WordSearch

    puzzle = WordSearch(
        words,
        level=args.difficulty,
        size=args.size,
        secret_words=secret_words if secret_words else None,
        secret_level=args.secret_difficulty,
        require_all_words=args.require_all_words,
        validators=None if args.no_validators else WordSearch.DEFAULT_VALIDATORS,
    )

    # apply masking if specified
    if args.mask:
        mask = eval(f"shapes.{args.mask}")()
        if hasattr(mask, "min_size") and not args.size and puzzle.size < mask.min_size:
            puzzle.size = mask.min_size
        puzzle.apply_mask(mask)

    if args.image_mask:
<<<<<<< HEAD
=======
        from .mask.bitmap import BitmapImage

>>>>>>> 3c703a64
        puzzle.apply_mask(BitmapImage(args.image_mask))

    # show the result
    if args.output or args.format:
        from datetime import datetime

        format = args.format if args.format else "PDF"
        path = (
            args.output
            if args.output
            else f"WordSearchPuzzle {datetime.now()}.{format.lower()}"
        )
        foutput = puzzle.save(
            path=path,
            format=format,
            solution=args.cheat,
            lowercase=args.lowercase,
            hide_key=args.hide_key,
        )
        print(f"Puzzle saved: {foutput}")

    else:
        puzzle.show(
            solution=args.cheat,
            lowercase=args.lowercase,
            reversed_letters=not args.cheat,
            hide_key=args.hide_key,
        )

    return 0


if __name__ == "__main__":
    sys.exit(main())<|MERGE_RESOLUTION|>--- conflicted
+++ resolved
@@ -1,21 +1,8 @@
 import argparse
 import pathlib
 import sys
-<<<<<<< HEAD
-from datetime import datetime
-from typing import TYPE_CHECKING
-
-from . import WordSearch, __app_name__, __version__, config, utils
-from .mask import shapes
-from .mask.bitmap import BitmapImage
-from .word import Direction
-
-if TYPE_CHECKING:  # pragma: no cover
-    from typing import Sequence
-=======
 from collections.abc import Sequence
 from importlib.metadata import version
->>>>>>> 3c703a64
 
 from .core.directions import LEVEL_DIRS
 from .core.game import Game
@@ -309,11 +296,8 @@
         puzzle.apply_mask(mask)
 
     if args.image_mask:
-<<<<<<< HEAD
-=======
         from .mask.bitmap import BitmapImage
 
->>>>>>> 3c703a64
         puzzle.apply_mask(BitmapImage(args.image_mask))
 
     # show the result
